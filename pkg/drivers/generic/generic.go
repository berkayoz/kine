package generic

import (
	"context"
	"database/sql"
	"fmt"
	"regexp"
	"strconv"
	"strings"
	"sync"
	"time"

	"github.com/Rican7/retry/jitter"
	"github.com/pkg/errors"
	"github.com/sirupsen/logrus"
)

var (
	columns = "kv.id as theid, kv.name, kv.created, kv.deleted, kv.create_revision, kv.prev_revision, kv.lease, kv.value, kv.old_value"

	revSQL = `
		SELECT MAX(rkv.id) AS id
		FROM kine AS rkv`

	compactRevSQL = `
		SELECT crkv.prev_revision
		FROM kine crkv
		WHERE crkv.name = 'compact_rev_key'
		ORDER BY crkv.id DESC LIMIT 1`

<<<<<<< HEAD
	// For new additions to upstream kine for better compaction only - GetCompactRevision()
	revisionIntervalSQL = `
		SELECT (
			SELECT crkv.prev_revision
			FROM kine AS crkv
			WHERE crkv.name = 'compact_rev_key'
			ORDER BY prev_revision
			DESC LIMIT 1
		) AS low, (
			SELECT id
			FROM kine
			ORDER BY id
			DESC LIMIT 1
		) AS high`

	listSQLRange = fmt.Sprintf(`SELECT %s
		FROM kine as kv
			LEFT JOIN kine kv2
=======
	idOfKey = `
		AND mkv.id <= ? AND mkv.id > (
			SELECT ikv.id
			FROM kine ikv
			WHERE
				ikv.name = ? AND
				ikv.id <= ?
			ORDER BY ikv.id DESC LIMIT 1)`

	listSQL = fmt.Sprintf(`
		SELECT %s
		FROM kine AS kv
			LEFT JOIN kine kv2 
>>>>>>> ef0649a0
				ON kv.name = kv2.name
				AND kv.id < kv2.id
		WHERE kv2.name IS NULL
			AND kv.name >= ? AND kv.name < ?
<<<<<<< HEAD
			AND (? OR kv.deleted = 0)
			%%s
		ORDER BY kv.id ASC
		`, columns)

	revisionAfterSQL = fmt.Sprintf(`SELECT *
		FROM (
			SELECT %s
			FROM kine AS kv
			JOIN (
				SELECT MAX(mkv.id) AS id
				FROM kine AS mkv
				WHERE mkv.name >= ? AND mkv.name < ?
					AND mkv.id <= ?
					AND mkv.id > (
						SELECT ikv.id
						FROM kine ikv
						WHERE
							ikv.name = ? AND
							ikv.id <= ?
						ORDER BY ikv.id DESC
						LIMIT 1
					)
				GROUP BY mkv.name
			) AS maxkv
				ON maxkv.id = kv.id
			WHERE ? OR kv.deleted = 0
		) AS lkv
		ORDER BY lkv.theid ASC`, columns)
=======
			AND (kv.deleted = 0 OR ?)
			%%s
		ORDER BY kv.id ASC
	`, columns)

	// FIXME this query doesn't seem sound.
	revisionAfterSQL = fmt.Sprintf(`
			SELECT *
			FROM (
				SELECT %s
				FROM kine AS kv
				JOIN (
					SELECT MAX(mkv.id) AS id
					FROM kine AS mkv
					WHERE mkv.name >= ? AND mkv.name < ?
						AND mkv.id <= ?
						AND mkv.id > (
							SELECT ikv.id
							FROM kine AS ikv
							WHERE
								ikv.name = ? AND
								ikv.id <= ?
							ORDER BY ikv.id DESC
							LIMIT 1
						)
					GROUP BY mkv.name
				) AS maxkv
					ON maxkv.id = kv.id
				WHERE
					kv.deleted = 0 OR
					?
			) AS lkv
			ORDER BY lkv.theid ASC
		`, columns)

	revisionIntervalSQL = `
		SELECT (
			SELECT crkv.prev_revision 
			FROM kine AS crkv
			WHERE crkv.name = 'compact_rev_key'
			ORDER BY prev_revision
			DESC LIMIT 1
		) AS low, (
			SELECT id
			FROM kine
			ORDER BY id
			DESC LIMIT 1
		) AS high`
>>>>>>> ef0649a0
)

type Stripped string

func (s Stripped) String() string {
	str := strings.ReplaceAll(string(s), "\n", "")
	return regexp.MustCompile("[\t ]+").ReplaceAllString(str, " ")
}

type ErrRetry func(error) bool
type TranslateErr func(error) error
type ErrCode func(error) string

type Generic struct {
	sync.Mutex

<<<<<<< HEAD
	LockWrites                    bool
	LastInsertID                  bool
	DB                            *sql.DB
	GetCurrentSQL                 string
	GetRevisionSQL                string
	getRevisionSQLPrepared        *sql.Stmt
	RevisionSQL                   string
	ListRevisionStartSQL          string
	GetRevisionAfterSQL           string
	CountSQL                      string
	countSQLPrepared              *sql.Stmt
	AfterSQLPrefix                string
	afterSQLPrefixPrepared        *sql.Stmt
	AfterSQL                      string
	DeleteSQL                     string
	deleteSQLPrepared             *sql.Stmt
	UpdateCompactSQL              string
	updateCompactSQLPrepared      *sql.Stmt
	InsertSQL                     string
	insertSQLPrepared             *sql.Stmt
	FillSQL                       string
	fillSQLPrepared               *sql.Stmt
	InsertLastInsertIDSQL         string
	insertLastInsertIDSQLPrepared *sql.Stmt
	GetSizeSQL                    string
	getSizeSQLPrepared            *sql.Stmt
	Retry                         ErrRetry
	TranslateErr                  TranslateErr
	ErrCode                       ErrCode
=======
	LockWrites            bool
	LastInsertID          bool
	DB                    *sql.DB
	GetCurrentSQL         string
	GetRevisionSQL        string
	RevisionSQL           string
	ListRevisionStartSQL  string
	GetRevisionAfterSQL   string
	CountSQL              string
	AfterSQL              string
	AfterSQLPrefix        string
	DeleteSQL             string
	UpdateCompactSQL      string
	InsertSQL             string
	FillSQL               string
	InsertLastInsertIDSQL string
	GetSizeSQL            string
	Retry                 ErrRetry
	TranslateErr          TranslateErr
>>>>>>> ef0649a0

	// CompactInterval is interval between database compactions performed by kine.
	CompactInterval time.Duration
	// PollInterval is the event poll interval used by kine.
	PollInterval time.Duration
}

func configureConnectionPooling(db *sql.DB) {
	db.SetMaxIdleConns(5)
	db.SetMaxOpenConns(5)
	db.SetConnMaxLifetime(60 * time.Second)
}

func q(sql, param string, numbered bool) string {
	if param == "?" && !numbered {
		return sql
	}

	regex := regexp.MustCompile(`\?`)
	n := 0
	return regex.ReplaceAllStringFunc(sql, func(string) string {
		if numbered {
			n++
			return param + strconv.Itoa(n)
		}
		return param
	})
}

func (d *Generic) Migrate(ctx context.Context) {
	var (
		count     = 0
		countKV   = d.queryRow(ctx, "SELECT COUNT(*) FROM key_value")
		countKine = d.queryRow(ctx, "SELECT COUNT(*) FROM kine")
	)

	if err := countKV.Scan(&count); err != nil || count == 0 {
		return
	}

	if err := countKine.Scan(&count); err != nil || count != 0 {
		return
	}

	logrus.Infof("Migrating content from old table")
	_, err := d.execute(ctx,
		`INSERT INTO kine(deleted, create_revision, prev_revision, name, value, created, lease)
		SELECT 0, 0, 0, kv.name, kv.value, 1, CASE WHEN kv.ttl > 0 THEN 15 ELSE 0 END
		FROM key_value kv
			WHERE kv.id IN (SELECT MAX(kvd.id) FROM key_value kvd GROUP BY kvd.name)`)
	if err != nil {
		logrus.Errorf("Migration failed: %v", err)
	}
}

func openAndTest(driverName, dataSourceName string) (*sql.DB, error) {
	db, err := sql.Open(driverName, dataSourceName)
	if err != nil {
		return nil, err
	}

	for i := 0; i < 3; i++ {
		if err := db.Ping(); err != nil {
			db.Close()
			return nil, err
		}
	}

	return db, nil
}

func Open(ctx context.Context, driverName, dataSourceName string, paramCharacter string, numbered bool) (*Generic, error) {
	var (
		db  *sql.DB
		err error
	)

	for i := 0; i < 300; i++ {
		db, err = openAndTest(driverName, dataSourceName)
		if err == nil {
			break
		}

		logrus.Errorf("failed to ping connection: %v", err)
		select {
		case <-ctx.Done():
			return nil, ctx.Err()
		case <-time.After(time.Second):
		}
	}

	configureConnectionPooling(db)

	return &Generic{
		DB: db,

		GetRevisionSQL: q(fmt.Sprintf(`
			SELECT
			%s
			FROM kine kv
			WHERE kv.id = ?`, columns), paramCharacter, numbered),

<<<<<<< HEAD
		GetCurrentSQL:        q(fmt.Sprintf(listSQLRange, ""), paramCharacter, numbered),
		ListRevisionStartSQL: q(fmt.Sprintf(listSQLRange, "AND kv.id <= ?"), paramCharacter, numbered),

		GetRevisionAfterSQL: q(revisionAfterSQL, paramCharacter, numbered),
=======
		GetCurrentSQL:        q(fmt.Sprintf(listSQL, ""), paramCharacter, numbered),
		ListRevisionStartSQL: q(fmt.Sprintf(listSQL, "AND kv.id <= ?"), paramCharacter, numbered),
		GetRevisionAfterSQL:  q(revisionAfterSQL, paramCharacter, numbered),
>>>>>>> ef0649a0

		CountSQL: q(fmt.Sprintf(`
			SELECT (%s), COUNT(*)
			FROM (
				%s
			) c`, revSQL, fmt.Sprintf(listSQLRange, "")), paramCharacter, numbered),

		AfterSQLPrefix: q(fmt.Sprintf(`
			SELECT %s
			FROM kine AS kv
			WHERE 
				kv.name >= ? AND kv.name < ?
				AND kv.id > ?
			ORDER BY kv.id ASC`, columns), paramCharacter, numbered),

		AfterSQLPrefix: q(fmt.Sprintf(`
			SELECT %s
			FROM kine AS kv
			WHERE 
				kv.name >= ? AND kv.name < ?
				AND kv.id > ?
			ORDER BY kv.id ASC`, columns), paramCharacter, numbered),

		AfterSQL: q(fmt.Sprintf(`
			SELECT %s
				FROM kine AS kv
				WHERE kv.id > ?
				ORDER BY kv.id ASC
		`, columns), paramCharacter, numbered),

		DeleteSQL: q(`
			DELETE FROM kine AS kv
			WHERE kv.id = ?`, paramCharacter, numbered),

		UpdateCompactSQL: q(`
			UPDATE kine
			SET prev_revision = ?
			WHERE name = 'compact_rev_key'`, paramCharacter, numbered),

		InsertLastInsertIDSQL: q(`INSERT INTO kine(name, created, deleted, create_revision, prev_revision, lease, value, old_value)
			VALUES(?, ?, ?, ?, ?, ?, ?, ?)`, paramCharacter, numbered),

		InsertSQL: q(`INSERT INTO kine(name, created, deleted, create_revision, prev_revision, lease, value, old_value)
			VALUES(?, ?, ?, ?, ?, ?, ?, ?) RETURNING id`, paramCharacter, numbered),

		FillSQL: q(`INSERT INTO kine(id, name, created, deleted, create_revision, prev_revision, lease, value, old_value)
			VALUES(?, ?, ?, ?, ?, ?, ?, ?, ?)`, paramCharacter, numbered),
	}, err
}

<<<<<<< HEAD
func (d *Generic) Prepare() error {
	var err error

	d.getRevisionSQLPrepared, err = d.DB.Prepare(d.GetRevisionSQL)
	if err != nil {
		return err
	}

	d.countSQLPrepared, err = d.DB.Prepare(d.CountSQL)
	if err != nil {
		return err
	}

	d.deleteSQLPrepared, err = d.DB.Prepare(d.DeleteSQL)
	if err != nil {
		return err
	}

	d.getSizeSQLPrepared, err = d.DB.Prepare(d.GetSizeSQL)
	if err != nil {
		return err
	}

	d.fillSQLPrepared, err = d.DB.Prepare(d.FillSQL)
	if err != nil {
		return err
	}

	if d.LastInsertID {
		d.insertLastInsertIDSQLPrepared, err = d.DB.Prepare(d.InsertLastInsertIDSQL)
		if err != nil {
			return err
		}
	} else {
		d.insertSQLPrepared, err = d.DB.Prepare(d.InsertSQL)
		if err != nil {
			return err
		}
	}

	d.updateCompactSQLPrepared, err = d.DB.Prepare(d.UpdateCompactSQL)
	if err != nil {
		return err
	}

	d.afterSQLPrefixPrepared, err = d.DB.Prepare(d.AfterSQLPrefix)
	if err != nil {
		return err
	}

	return nil
=======
func getPrefixRange(prefix string) (start, end string) {
	start = prefix
	if strings.HasSuffix(prefix, "/") {
		end = prefix[0:len(prefix)-1] + "0"
	} else {
		// we are using only readable characters
		end = prefix + "\x01"
	}

	return start, end
>>>>>>> ef0649a0
}

func (d *Generic) query(ctx context.Context, sql string, args ...interface{}) (rows *sql.Rows, err error) {
	i := uint(0)
	defer func() {
		if err != nil {
			err = fmt.Errorf("query (try: %d): %w", i, err)
		}
	}()
	for ; i < 500; i++ {
		if i > 2 {
			logrus.Debugf("QUERY (try: %d) %v : %s", i, args, Stripped(sql))
		} else {
			logrus.Tracef("QUERY (try: %d) %v : %s", i, args, Stripped(sql))
		}
		rows, err = d.DB.QueryContext(ctx, sql, args...)
		if err != nil && d.Retry != nil && d.Retry(err) {
			time.Sleep(jitter.Deviation(nil, 0.3)(2 * time.Millisecond))
			continue
		}
		return rows, err
	}
	return
}

func (d *Generic) queryPrepared(ctx context.Context, sql string, prepared *sql.Stmt, args ...interface{}) (result *sql.Rows, err error) {
	logrus.Tracef("QUERY %v : %s", args, Stripped(sql))
	return prepared.QueryContext(ctx, args...)
}

func (d *Generic) queryRow(ctx context.Context, sql string, args ...interface{}) (result *sql.Row) {
	logrus.Tracef("QUERY ROW %v : %s", args, Stripped(sql))
	return d.DB.QueryRowContext(ctx, sql, args...)
}

func (d *Generic) queryRowPrepared(ctx context.Context, sql string, prepared *sql.Stmt, args ...interface{}) (result *sql.Row) {
	logrus.Tracef("QUERY ROW %v : %s", args, Stripped(sql))
	return prepared.QueryRowContext(ctx, args...)
}

func (d *Generic) queryInt64(ctx context.Context, sql string, args ...interface{}) (n int64, err error) {
	i := uint(0)
	defer func() {
		if err != nil {
			err = fmt.Errorf("query int64 (try: %d): %w", i, err)
		}
	}()
	for ; i < 500; i++ {
		if i > 2 {
			logrus.Debugf("QUERY INT64 (try: %d) %v : %s", i, args, Stripped(sql))
		} else {
			logrus.Tracef("QUERY INT64 (try: %d) %v : %s", i, args, Stripped(sql))
		}
		row := d.DB.QueryRowContext(ctx, sql, args...)
		err = row.Scan(&n)
		if err != nil && d.Retry != nil && d.Retry(err) {
			time.Sleep(jitter.Deviation(nil, 0.3)(2 * time.Millisecond))
			continue
		}
		return n, err
	}
	return
}

func (d *Generic) execute(ctx context.Context, sql string, args ...interface{}) (result sql.Result, err error) {
	i := uint(0)
	defer func() {
		if err != nil {
			err = fmt.Errorf("exec (try: %d): %w", i, err)
		}
	}()
	if d.LockWrites {
		d.Lock()
		defer d.Unlock()
	}

	for ; i < 500; i++ {
		if i > 2 {
			logrus.Debugf("EXEC (try: %d) %v : %s", i, args, Stripped(sql))
		} else {
			logrus.Tracef("EXEC (try: %d) %v : %s", i, args, Stripped(sql))
		}
		result, err = d.DB.ExecContext(ctx, sql, args...)
		if err != nil && d.Retry != nil && d.Retry(err) {
			time.Sleep(jitter.Deviation(nil, 0.3)(2 * time.Millisecond))
			continue
		}
		return result, err
	}
	return
}

<<<<<<< HEAD
func (d *Generic) executePrepared(ctx context.Context, sql string, prepared *sql.Stmt, args ...interface{}) (result sql.Result, err error) {
	i := uint(0)
	defer func() {
		if err != nil {
			err = fmt.Errorf("exec (try: %d): %w", i, err)
		}
	}()
	if d.LockWrites {
		d.Lock()
		defer d.Unlock()
	}

	for ; i < 500; i++ {
		if i > 2 {
			logrus.Debugf("EXEC (try: %d) %v : %s", i, args, Stripped(sql))
		} else {
			logrus.Tracef("EXEC (try: %d) %v : %s", i, args, Stripped(sql))
		}
		result, err = prepared.ExecContext(ctx, args...)
		if err != nil && d.Retry != nil && d.Retry(err) {
			time.Sleep(jitter.Deviation(nil, 0.3)(2 * time.Millisecond))
			continue
		}
		return result, err
	}
	return
}

=======
>>>>>>> ef0649a0
func (d *Generic) GetCompactRevision(ctx context.Context) (int64, int64, error) {
	var compact, target sql.NullInt64
	row := d.DB.QueryRow(revisionIntervalSQL)
	err := row.Scan(&compact, &target)
	if err == sql.ErrNoRows {
		return 0, 0, nil
	}
<<<<<<< HEAD
=======

>>>>>>> ef0649a0
	return compact.Int64, target.Int64, err
}

func (d *Generic) SetCompactRevision(ctx context.Context, revision int64) error {
	_, err := d.executePrepared(ctx, d.UpdateCompactSQL, d.updateCompactSQLPrepared, revision)
	return err
}

func (d *Generic) GetRevision(ctx context.Context, revision int64) (*sql.Rows, error) {
	return d.queryPrepared(ctx, d.GetRevisionSQL, d.getRevisionSQLPrepared, revision)
}

func (d *Generic) DeleteRevision(ctx context.Context, revision int64) error {
	_, err := d.executePrepared(ctx, d.DeleteSQL, d.deleteSQLPrepared, revision)
	return err
}

func (d *Generic) ListCurrent(ctx context.Context, prefix string, limit int64, includeDeleted bool) (*sql.Rows, error) {
	sql := d.GetCurrentSQL
	start, end := getPrefixRange(prefix)
	if limit > 0 {
		sql = fmt.Sprintf("%s LIMIT %d", sql, limit)
	}
<<<<<<< HEAD
=======

>>>>>>> ef0649a0
	return d.query(ctx, sql, start, end, includeDeleted)
}

func (d *Generic) List(ctx context.Context, prefix, startKey string, limit, revision int64, includeDeleted bool) (*sql.Rows, error) {
	start, end := getPrefixRange(prefix)
<<<<<<< HEAD

=======
>>>>>>> ef0649a0
	if startKey == "" {
		sql := d.ListRevisionStartSQL
		if limit > 0 {
			sql = fmt.Sprintf("%s LIMIT %d", sql, limit)
		}
		return d.query(ctx, sql, start, end, revision, includeDeleted)
	}

	sql := d.GetRevisionAfterSQL
	if limit > 0 {
		sql = fmt.Sprintf("%s LIMIT %d", sql, limit)
	}
	return d.query(ctx, sql, start, end, revision, startKey, revision, includeDeleted)
}

func (d *Generic) Count(ctx context.Context, prefix string) (int64, int64, error) {
	var (
		rev sql.NullInt64
		id  int64
	)

	start, end := getPrefixRange(prefix)

	row := d.queryRowPrepared(ctx, d.CountSQL, d.countSQLPrepared, start, end, false)
	err := row.Scan(&rev, &id)

	return rev.Int64, id, err
}

func (d *Generic) CurrentRevision(ctx context.Context) (int64, error) {
	var id int64
	row := d.queryRow(ctx, revSQL)
	err := row.Scan(&id)
	if err == sql.ErrNoRows {
		return 0, nil
	}
	return id, err
}

<<<<<<< HEAD
=======
func (d *Generic) AfterPrefix(ctx context.Context, prefix string, rev, limit int64) (*sql.Rows, error) {
	start, end := getPrefixRange(prefix)
	sql := d.AfterSQLPrefix
	if limit > 0 {
		sql = fmt.Sprintf("%s LIMIT %d", sql, limit)
	}
	return d.query(ctx, sql, start, end, rev)
}

>>>>>>> ef0649a0
func (d *Generic) After(ctx context.Context, rev, limit int64) (*sql.Rows, error) {
	sql := d.AfterSQL
	if limit > 0 {
		sql = fmt.Sprintf("%s LIMIT %d", sql, limit)
	}
	return d.query(ctx, sql, rev)
<<<<<<< HEAD
}

func (d *Generic) AfterPrefix(ctx context.Context, prefix string, rev, limit int64) (*sql.Rows, error) {
	start, end := getPrefixRange(prefix)
	sql := d.AfterSQLPrefix
	if limit > 0 {
		sql = fmt.Sprintf("%s LIMIT %d", sql, limit)
	}
	return d.query(ctx, sql, start, end, rev)
=======
>>>>>>> ef0649a0
}

func (d *Generic) Fill(ctx context.Context, revision int64) error {
	_, err := d.executePrepared(ctx, d.FillSQL, d.fillSQLPrepared, revision, fmt.Sprintf("gap-%d", revision), 0, 1, 0, 0, 0, nil, nil)
	return err
}

func (d *Generic) IsFill(key string) bool {
	return strings.HasPrefix(key, "gap-")
}

func (d *Generic) Insert(ctx context.Context, key string, create, delete bool, createRevision, previousRevision int64, ttl int64, value, prevValue []byte) (id int64, err error) {
	if d.TranslateErr != nil {
		defer func() {
			if err != nil {
				err = d.TranslateErr(err)
			}
		}()
	}

	cVal := 0
	dVal := 0
	if create {
		cVal = 1
	}
	if delete {
		dVal = 1
	}

	if d.LastInsertID {
		row, err := d.executePrepared(ctx, d.InsertLastInsertIDSQL, d.insertLastInsertIDSQLPrepared, key, cVal, dVal, createRevision, previousRevision, ttl, value, prevValue)
		if err != nil {
			return 0, err
		}
		return row.LastInsertId()
	}

	row := d.queryRowPrepared(ctx, d.InsertSQL, d.insertSQLPrepared, key, cVal, dVal, createRevision, previousRevision, ttl, value, prevValue)
	err = row.Scan(&id)

	return id, err
}

func (d *Generic) GetSize(ctx context.Context) (int64, error) {
	if d.GetSizeSQL == "" {
		return 0, errors.New("driver does not support size reporting")
	}
	var size int64
	row := d.queryRowPrepared(ctx, d.GetSizeSQL, d.getSizeSQLPrepared)
	if err := row.Scan(&size); err != nil {
		return 0, err
	}
	return size, nil
}

func (d *Generic) GetCompactInterval() time.Duration {
	if v := d.CompactInterval; v > 0 {
		return v
	}
	return 5 * time.Minute
}

func (d *Generic) GetPollInterval() time.Duration {
	if v := d.PollInterval; v > 0 {
		return v
	}
	return time.Second
}

func getPrefixRange(prefix string) (start, end string) {
	start = prefix
	if strings.HasSuffix(prefix, "/") {
		end = prefix[0:len(prefix)-1] + "0"
	} else {
		end = prefix + "\x01"
	}

	return start, end
}<|MERGE_RESOLUTION|>--- conflicted
+++ resolved
@@ -28,79 +28,18 @@
 		WHERE crkv.name = 'compact_rev_key'
 		ORDER BY crkv.id DESC LIMIT 1`
 
-<<<<<<< HEAD
-	// For new additions to upstream kine for better compaction only - GetCompactRevision()
-	revisionIntervalSQL = `
-		SELECT (
-			SELECT crkv.prev_revision
-			FROM kine AS crkv
-			WHERE crkv.name = 'compact_rev_key'
-			ORDER BY prev_revision
-			DESC LIMIT 1
-		) AS low, (
-			SELECT id
-			FROM kine
-			ORDER BY id
-			DESC LIMIT 1
-		) AS high`
-
-	listSQLRange = fmt.Sprintf(`SELECT %s
-		FROM kine as kv
-			LEFT JOIN kine kv2
-=======
-	idOfKey = `
-		AND mkv.id <= ? AND mkv.id > (
-			SELECT ikv.id
-			FROM kine ikv
-			WHERE
-				ikv.name = ? AND
-				ikv.id <= ?
-			ORDER BY ikv.id DESC LIMIT 1)`
-
 	listSQL = fmt.Sprintf(`
 		SELECT %s
 		FROM kine AS kv
 			LEFT JOIN kine kv2 
->>>>>>> ef0649a0
 				ON kv.name = kv2.name
 				AND kv.id < kv2.id
 		WHERE kv2.name IS NULL
 			AND kv.name >= ? AND kv.name < ?
-<<<<<<< HEAD
 			AND (? OR kv.deleted = 0)
 			%%s
 		ORDER BY kv.id ASC
 		`, columns)
-
-	revisionAfterSQL = fmt.Sprintf(`SELECT *
-		FROM (
-			SELECT %s
-			FROM kine AS kv
-			JOIN (
-				SELECT MAX(mkv.id) AS id
-				FROM kine AS mkv
-				WHERE mkv.name >= ? AND mkv.name < ?
-					AND mkv.id <= ?
-					AND mkv.id > (
-						SELECT ikv.id
-						FROM kine ikv
-						WHERE
-							ikv.name = ? AND
-							ikv.id <= ?
-						ORDER BY ikv.id DESC
-						LIMIT 1
-					)
-				GROUP BY mkv.name
-			) AS maxkv
-				ON maxkv.id = kv.id
-			WHERE ? OR kv.deleted = 0
-		) AS lkv
-		ORDER BY lkv.theid ASC`, columns)
-=======
-			AND (kv.deleted = 0 OR ?)
-			%%s
-		ORDER BY kv.id ASC
-	`, columns)
 
 	// FIXME this query doesn't seem sound.
 	revisionAfterSQL = fmt.Sprintf(`
@@ -126,8 +65,8 @@
 				) AS maxkv
 					ON maxkv.id = kv.id
 				WHERE
-					kv.deleted = 0 OR
-					?
+          ? OR
+					kv.deleted = 0
 			) AS lkv
 			ORDER BY lkv.theid ASC
 		`, columns)
@@ -145,7 +84,6 @@
 			ORDER BY id
 			DESC LIMIT 1
 		) AS high`
->>>>>>> ef0649a0
 )
 
 type Stripped string
@@ -162,7 +100,6 @@
 type Generic struct {
 	sync.Mutex
 
-<<<<<<< HEAD
 	LockWrites                    bool
 	LastInsertID                  bool
 	DB                            *sql.DB
@@ -192,27 +129,6 @@
 	Retry                         ErrRetry
 	TranslateErr                  TranslateErr
 	ErrCode                       ErrCode
-=======
-	LockWrites            bool
-	LastInsertID          bool
-	DB                    *sql.DB
-	GetCurrentSQL         string
-	GetRevisionSQL        string
-	RevisionSQL           string
-	ListRevisionStartSQL  string
-	GetRevisionAfterSQL   string
-	CountSQL              string
-	AfterSQL              string
-	AfterSQLPrefix        string
-	DeleteSQL             string
-	UpdateCompactSQL      string
-	InsertSQL             string
-	FillSQL               string
-	InsertLastInsertIDSQL string
-	GetSizeSQL            string
-	Retry                 ErrRetry
-	TranslateErr          TranslateErr
->>>>>>> ef0649a0
 
 	// CompactInterval is interval between database compactions performed by kine.
 	CompactInterval time.Duration
@@ -315,16 +231,9 @@
 			FROM kine kv
 			WHERE kv.id = ?`, columns), paramCharacter, numbered),
 
-<<<<<<< HEAD
-		GetCurrentSQL:        q(fmt.Sprintf(listSQLRange, ""), paramCharacter, numbered),
-		ListRevisionStartSQL: q(fmt.Sprintf(listSQLRange, "AND kv.id <= ?"), paramCharacter, numbered),
-
-		GetRevisionAfterSQL: q(revisionAfterSQL, paramCharacter, numbered),
-=======
 		GetCurrentSQL:        q(fmt.Sprintf(listSQL, ""), paramCharacter, numbered),
 		ListRevisionStartSQL: q(fmt.Sprintf(listSQL, "AND kv.id <= ?"), paramCharacter, numbered),
 		GetRevisionAfterSQL:  q(revisionAfterSQL, paramCharacter, numbered),
->>>>>>> ef0649a0
 
 		CountSQL: q(fmt.Sprintf(`
 			SELECT (%s), COUNT(*)
@@ -375,7 +284,6 @@
 	}, err
 }
 
-<<<<<<< HEAD
 func (d *Generic) Prepare() error {
 	var err error
 
@@ -427,7 +335,7 @@
 	}
 
 	return nil
-=======
+
 func getPrefixRange(prefix string) (start, end string) {
 	start = prefix
 	if strings.HasSuffix(prefix, "/") {
@@ -438,7 +346,6 @@
 	}
 
 	return start, end
->>>>>>> ef0649a0
 }
 
 func (d *Generic) query(ctx context.Context, sql string, args ...interface{}) (rows *sql.Rows, err error) {
@@ -531,7 +438,6 @@
 	return
 }
 
-<<<<<<< HEAD
 func (d *Generic) executePrepared(ctx context.Context, sql string, prepared *sql.Stmt, args ...interface{}) (result sql.Result, err error) {
 	i := uint(0)
 	defer func() {
@@ -560,8 +466,6 @@
 	return
 }
 
-=======
->>>>>>> ef0649a0
 func (d *Generic) GetCompactRevision(ctx context.Context) (int64, int64, error) {
 	var compact, target sql.NullInt64
 	row := d.DB.QueryRow(revisionIntervalSQL)
@@ -569,10 +473,6 @@
 	if err == sql.ErrNoRows {
 		return 0, 0, nil
 	}
-<<<<<<< HEAD
-=======
-
->>>>>>> ef0649a0
 	return compact.Int64, target.Int64, err
 }
 
@@ -596,19 +496,11 @@
 	if limit > 0 {
 		sql = fmt.Sprintf("%s LIMIT %d", sql, limit)
 	}
-<<<<<<< HEAD
-=======
-
->>>>>>> ef0649a0
 	return d.query(ctx, sql, start, end, includeDeleted)
 }
 
 func (d *Generic) List(ctx context.Context, prefix, startKey string, limit, revision int64, includeDeleted bool) (*sql.Rows, error) {
 	start, end := getPrefixRange(prefix)
-<<<<<<< HEAD
-
-=======
->>>>>>> ef0649a0
 	if startKey == "" {
 		sql := d.ListRevisionStartSQL
 		if limit > 0 {
@@ -648,8 +540,6 @@
 	return id, err
 }
 
-<<<<<<< HEAD
-=======
 func (d *Generic) AfterPrefix(ctx context.Context, prefix string, rev, limit int64) (*sql.Rows, error) {
 	start, end := getPrefixRange(prefix)
 	sql := d.AfterSQLPrefix
@@ -659,25 +549,12 @@
 	return d.query(ctx, sql, start, end, rev)
 }
 
->>>>>>> ef0649a0
 func (d *Generic) After(ctx context.Context, rev, limit int64) (*sql.Rows, error) {
 	sql := d.AfterSQL
 	if limit > 0 {
 		sql = fmt.Sprintf("%s LIMIT %d", sql, limit)
 	}
 	return d.query(ctx, sql, rev)
-<<<<<<< HEAD
-}
-
-func (d *Generic) AfterPrefix(ctx context.Context, prefix string, rev, limit int64) (*sql.Rows, error) {
-	start, end := getPrefixRange(prefix)
-	sql := d.AfterSQLPrefix
-	if limit > 0 {
-		sql = fmt.Sprintf("%s LIMIT %d", sql, limit)
-	}
-	return d.query(ctx, sql, start, end, rev)
-=======
->>>>>>> ef0649a0
 }
 
 func (d *Generic) Fill(ctx context.Context, revision int64) error {
@@ -745,15 +622,4 @@
 		return v
 	}
 	return time.Second
-}
-
-func getPrefixRange(prefix string) (start, end string) {
-	start = prefix
-	if strings.HasSuffix(prefix, "/") {
-		end = prefix[0:len(prefix)-1] + "0"
-	} else {
-		end = prefix + "\x01"
-	}
-
-	return start, end
 }