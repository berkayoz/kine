package sqllog

import (
	"context"
	"database/sql"
	"strings"
	"time"

	"github.com/rancher/kine/pkg/broadcaster"
	"github.com/rancher/kine/pkg/server"
	"github.com/sirupsen/logrus"
)

type SQLLog struct {
	d           Dialect
	broadcaster broadcaster.Broadcaster
	ctx         context.Context
	notify      chan int64
}

func New(d Dialect) *SQLLog {
	l := &SQLLog{
		d:      d,
		notify: make(chan int64, 1024),
	}
	return l
}

type Dialect interface {
	ListCurrent(ctx context.Context, prefix string, limit int64, includeDeleted bool) (*sql.Rows, error)
	List(ctx context.Context, prefix, startKey string, limit, revision int64, includeDeleted bool) (*sql.Rows, error)
	Count(ctx context.Context, prefix string) (int64, int64, error)
	CurrentRevision(ctx context.Context) (int64, error)
<<<<<<< HEAD
	After(ctx context.Context, rev, limit int64) (*sql.Rows, error)
	AfterPrefix(ctx context.Context, prefix string, rev, limit int64) (*sql.Rows, error)
=======
	AfterPrefix(ctx context.Context, prefix string, rev, limit int64) (*sql.Rows, error)
	After(ctx context.Context, rev, limit int64) (*sql.Rows, error)
>>>>>>> ef0649a0
	Insert(ctx context.Context, key string, create, delete bool, createRevision, previousRevision int64, ttl int64, value, prevValue []byte) (int64, error)
	GetRevision(ctx context.Context, revision int64) (*sql.Rows, error)
	DeleteRevision(ctx context.Context, revision int64) error
	GetCompactRevision(ctx context.Context) (int64, int64, error)
	SetCompactRevision(ctx context.Context, revision int64) error
	Fill(ctx context.Context, revision int64) error
	IsFill(key string) bool
	GetSize(ctx context.Context) (int64, error)
	GetCompactInterval() time.Duration
	GetPollInterval() time.Duration
}

func (s *SQLLog) Start(ctx context.Context) (err error) {
	s.ctx = ctx
	return
}

func (s *SQLLog) compactStart(ctx context.Context) error {
	rows, err := s.d.AfterPrefix(ctx, "compact_rev_key", 0, 0)
	if err != nil {
		return err
	}

	events, err := RowsToEvents(rows)
	if err != nil {
		return err
	}

	if len(events) == 0 {
		_, err := s.Append(ctx, &server.Event{
			Create: true,
			KV: &server.KeyValue{
				Key:   "compact_rev_key",
				Value: []byte(""),
			},
		})
		return err
	} else if len(events) == 1 {
		return nil
	}

	// this is to work around a bug in which we ended up with two compact_rev_key rows
	maxRev := int64(0)
	maxID := int64(0)
	for _, event := range events {
		if event.PrevKV != nil && event.PrevKV.ModRevision > maxRev {
			maxRev = event.PrevKV.ModRevision
			maxID = event.KV.ModRevision
		}
	}

	for _, event := range events {
		if event.KV.ModRevision == maxID {
			continue
		}
		if err := s.d.DeleteRevision(ctx, event.KV.ModRevision); err != nil {
			return err
		}
	}

	return nil
}

func (s *SQLLog) compact() {
	var (
		nextEnd int64
	)
	t := time.NewTicker(s.d.GetCompactInterval())
	nextEnd, _ = s.d.CurrentRevision(s.ctx)

outer:
	for {
		select {
		case <-s.ctx.Done():
			return
		case <-t.C:
		}

		currentRev, err := s.d.CurrentRevision(s.ctx)
		if err != nil {
			logrus.Errorf("failed to get current revision: %v", err)
			continue
		}

		end := nextEnd
		nextEnd = currentRev

		cursor, _, err := s.d.GetCompactRevision(s.ctx)
		if err != nil {
			logrus.Errorf("failed to get compact revision: %v", err)
			continue
		}

		// leave the last 1000
		end = end - 1000

		savedCursor := cursor
		// Purposefully start at the current and redo the current as
		// it could have failed before actually compacting
		for ; cursor <= end; cursor++ {
			rows, err := s.d.GetRevision(s.ctx, cursor)
			if err != nil {
				logrus.Errorf("failed to get revision %d: %v", cursor, err)
				continue outer
			}

			events, err := RowsToEvents(rows)
			if err != nil {
				logrus.Errorf("failed to convert to events: %v", err)
				continue outer
			}

			if len(events) == 0 {
				continue
			}

			event := events[0]

			if event.KV.Key == "compact_rev_key" {
				// don't compact the compact key
				continue
			}

			setRev := false
			if event.PrevKV != nil && event.PrevKV.ModRevision != 0 {
				if savedCursor != cursor {
					if err := s.d.SetCompactRevision(s.ctx, cursor); err != nil {
						logrus.Errorf("failed to record compact revision: %v", err)
						continue outer
					}
					savedCursor = cursor
					setRev = true
				}

				if err := s.d.DeleteRevision(s.ctx, event.PrevKV.ModRevision); err != nil {
					logrus.Errorf("failed to delete revision %d: %v", event.PrevKV.ModRevision, err)
					continue outer
				}
			}

			if event.Delete {
				if !setRev && savedCursor != cursor {
					if err := s.d.SetCompactRevision(s.ctx, cursor); err != nil {
						logrus.Errorf("failed to record compact revision: %v", err)
						continue outer
					}
					savedCursor = cursor
				}

				if err := s.d.DeleteRevision(s.ctx, cursor); err != nil {
					logrus.Errorf("failed to delete current revision %d: %v", cursor, err)
					continue outer
				}
			}
		}

		if savedCursor != cursor {
			if err := s.d.SetCompactRevision(s.ctx, cursor); err != nil {
				logrus.Errorf("failed to record compact revision: %v", err)
				continue outer
			}
		}
	}
}

func (s *SQLLog) CurrentRevision(ctx context.Context) (int64, error) {
	return s.d.CurrentRevision(ctx)
}

func (s *SQLLog) After(ctx context.Context, prefix string, revision, limit int64) (int64, []*server.Event, error) {
	rows, err := s.d.AfterPrefix(ctx, prefix, revision, limit)
	if err != nil {
		return 0, nil, err
	}

	result, err := RowsToEvents(rows)
	if err != nil {
		return 0, nil, err
	}

	compact, rev, err := s.d.GetCompactRevision(ctx)
<<<<<<< HEAD
=======

>>>>>>> ef0649a0
	if err != nil {
		return 0, nil, err
	}

	if revision > 0 && revision < compact {
		return rev, result, server.ErrCompacted
	}

	return rev, result, err
}

func (s *SQLLog) List(ctx context.Context, prefix, startKey string, limit, revision int64, includeDeleted bool) (int64, []*server.Event, error) {
	var (
		rows *sql.Rows
		err  error
	)

	// It's assumed that when there is a start key that that key exists.
	if strings.HasSuffix(prefix, "/") {
		// In the situation of a list start the startKey will not exist so set to ""
		if prefix == startKey {
			startKey = ""
		}
	} else {
		// Also if this isn't a list there is no reason to pass startKey
		startKey = ""
	}

	if revision == 0 {
		rows, err = s.d.ListCurrent(ctx, prefix, limit, includeDeleted)
	} else {
		rows, err = s.d.List(ctx, prefix, startKey, limit, revision, includeDeleted)
	}
	if err != nil {
		return 0, nil, err
	}

	result, err := RowsToEvents(rows)
	if err != nil {
		return 0, nil, err
	}

	compact, rev, err := s.d.GetCompactRevision(ctx)
	if err != nil {
		return 0, nil, err
	}

	if revision > 0 && revision < compact {
		return rev, result, server.ErrCompacted
	}

	select {
	case s.notify <- rev:
	default:
	}

	return rev, result, err
}

func RowsToEvents(rows *sql.Rows) ([]*server.Event, error) {
	var result []*server.Event
<<<<<<< HEAD

=======
>>>>>>> ef0649a0
	defer rows.Close()

	for rows.Next() {
		event := &server.Event{}
		if err := scan(rows, event); err != nil {
			return nil, err
		}
		result = append(result, event)
	}

	return result, nil
}

func (s *SQLLog) Watch(ctx context.Context, prefix string) <-chan []*server.Event {
	res := make(chan []*server.Event, 100)
	values, err := s.broadcaster.Subscribe(ctx, s.startWatch)
	if err != nil {
		return nil
	}

	checkPrefix := strings.HasSuffix(prefix, "/")

	go func() {
		defer close(res)
		for i := range values {
			events, ok := filter(i, checkPrefix, prefix)
			if ok {
				res <- events
			}
		}
	}()

	return res
}

func filter(events interface{}, checkPrefix bool, prefix string) ([]*server.Event, bool) {
	eventList := events.([]*server.Event)
	filteredEventList := make([]*server.Event, 0, len(eventList))

	for _, event := range eventList {
		if (checkPrefix && strings.HasPrefix(event.KV.Key, prefix)) || event.KV.Key == prefix {
			filteredEventList = append(filteredEventList, event)
		}
	}

	return filteredEventList, len(filteredEventList) > 0
}

func (s *SQLLog) startWatch() (chan interface{}, error) {
	if err := s.compactStart(s.ctx); err != nil {
		return nil, err
	}

	pollStart, _, err := s.d.GetCompactRevision(s.ctx)
	if err != nil {
		return nil, err
	}

	c := make(chan interface{})
	// start compaction and polling at the same time to watch starts
	// at the oldest revision, but compaction doesn't create gaps
	go s.compact()
	go s.poll(c, pollStart)
	return c, nil
}

func (s *SQLLog) poll(result chan interface{}, pollStart int64) {
	var (
		last        = pollStart
		skip        int64
		skipTime    time.Time
		waitForMore = true
	)

	wait := time.NewTicker(s.d.GetPollInterval())
	defer wait.Stop()
	defer close(result)

	for {
		if waitForMore {
			select {
			case <-s.ctx.Done():
				return
			case check := <-s.notify:
				if check <= last {
					continue
				}
			case <-wait.C:
			}
		}
		waitForMore = true

		rows, err := s.d.After(s.ctx, last, 500)
		if err != nil {
			logrus.Errorf("fail to list latest changes: %v", err)
			continue
		}

		events, err := RowsToEvents(rows)
		if err != nil {
			logrus.Errorf("fail to convert rows changes: %v", err)
			continue
		}

		if len(events) == 0 {
			continue
		}

		waitForMore = len(events) < 100

		rev := last
		var (
			sequential []*server.Event
			saveLast   bool
		)

		for _, event := range events {
			next := rev + 1
			// Ensure that we are notifying events in a sequential fashion. For example if we find row 4 before 3
			// we don't want to notify row 4 because 3 is essentially dropped forever.
			if event.KV.ModRevision != next {
				if canSkipRevision(next, skip, skipTime) {
					// This situation should never happen, but we have it here as a fallback just for unknown reasons
					// we don't want to pause all watches forever
					logrus.Errorf("GAP %s, revision=%d, delete=%v, next=%d", event.KV.Key, event.KV.ModRevision, event.Delete, next)
				} else if skip != next {
					// This is the first time we have encountered this missing revision, so record time start
					// and trigger a quick retry for simple out of order events
					skip = next
					skipTime = time.Now()
					select {
					case s.notify <- next:
					default:
					}
					break
				} else {
					if err := s.d.Fill(s.ctx, next); err == nil {
						logrus.Debugf("FILL, revision=%d, err=%v", next, err)
						select {
						case s.notify <- next:
						default:
						}
					} else {
						logrus.Debugf("FILL FAILED, revision=%d, err=%v", next, err)
					}
					break
				}
			}

			// we have done something now that we should save the last revision.  We don't save here now because
			// the next loop could fail leading to saving the reported revision without reporting it.  In practice this
			// loop right now has no error exit so the next loop shouldn't fail, but if we for some reason add a method
			// that returns error, that would be a tricky bug to find.  So instead we only save the last revision at
			// the same time we write to the channel.
			saveLast = true
			rev = event.KV.ModRevision
			if s.d.IsFill(event.KV.Key) {
				logrus.Debugf("NOT TRIGGER FILL %s, revision=%d, delete=%v", event.KV.Key, event.KV.ModRevision, event.Delete)
			} else {
				sequential = append(sequential, event)
				logrus.Debugf("TRIGGERED %s, revision=%d, delete=%v", event.KV.Key, event.KV.ModRevision, event.Delete)
			}
		}

		if saveLast {
			last = rev
			if len(sequential) > 0 {
				result <- sequential
			}
		}
	}
}

func canSkipRevision(rev, skip int64, skipTime time.Time) bool {
	return rev == skip && time.Now().Sub(skipTime) > time.Second
}

func (s *SQLLog) Count(ctx context.Context, prefix string) (int64, int64, error) {
	return s.d.Count(ctx, prefix)
}

func (s *SQLLog) Append(ctx context.Context, event *server.Event) (int64, error) {
	e := *event
	if e.KV == nil {
		e.KV = &server.KeyValue{}
	}
	if e.PrevKV == nil {
		e.PrevKV = &server.KeyValue{}
	}

	rev, err := s.d.Insert(ctx, e.KV.Key,
		e.Create,
		e.Delete,
		e.KV.CreateRevision,
		e.PrevKV.ModRevision,
		e.KV.Lease,
		e.KV.Value,
		e.PrevKV.Value,
	)
	if err != nil {
		return 0, err
	}
	select {
	case s.notify <- rev:
	default:
	}
	return rev, nil
}

func scan(rows *sql.Rows, event *server.Event) error {
	event.KV = &server.KeyValue{}
	event.PrevKV = &server.KeyValue{}

	err := rows.Scan(
		&event.KV.ModRevision,
		&event.KV.Key,
		&event.Create,
		&event.Delete,
		&event.KV.CreateRevision,
		&event.PrevKV.ModRevision,
		&event.KV.Lease,
		&event.KV.Value,
		&event.PrevKV.Value,
	)
	if err != nil {
		return err
	}

	if event.Create {
		event.KV.CreateRevision = event.KV.ModRevision
		event.PrevKV = nil
	}

	return nil
}

func (s *SQLLog) DbSize(ctx context.Context) (int64, error) {
	return s.d.GetSize(ctx)
}<|MERGE_RESOLUTION|>--- conflicted
+++ resolved
@@ -31,13 +31,8 @@
 	List(ctx context.Context, prefix, startKey string, limit, revision int64, includeDeleted bool) (*sql.Rows, error)
 	Count(ctx context.Context, prefix string) (int64, int64, error)
 	CurrentRevision(ctx context.Context) (int64, error)
-<<<<<<< HEAD
-	After(ctx context.Context, rev, limit int64) (*sql.Rows, error)
-	AfterPrefix(ctx context.Context, prefix string, rev, limit int64) (*sql.Rows, error)
-=======
 	AfterPrefix(ctx context.Context, prefix string, rev, limit int64) (*sql.Rows, error)
 	After(ctx context.Context, rev, limit int64) (*sql.Rows, error)
->>>>>>> ef0649a0
 	Insert(ctx context.Context, key string, create, delete bool, createRevision, previousRevision int64, ttl int64, value, prevValue []byte) (int64, error)
 	GetRevision(ctx context.Context, revision int64) (*sql.Rows, error)
 	DeleteRevision(ctx context.Context, revision int64) error
@@ -219,11 +214,8 @@
 	}
 
 	compact, rev, err := s.d.GetCompactRevision(ctx)
-<<<<<<< HEAD
-=======
-
->>>>>>> ef0649a0
-	if err != nil {
+
+  if err != nil {
 		return 0, nil, err
 	}
 
@@ -284,10 +276,6 @@
 
 func RowsToEvents(rows *sql.Rows) ([]*server.Event, error) {
 	var result []*server.Event
-<<<<<<< HEAD
-
-=======
->>>>>>> ef0649a0
 	defer rows.Close()
 
 	for rows.Next() {
